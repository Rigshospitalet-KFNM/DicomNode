"""This module is a wrapper for the low level C++ and CUDA that can increase the
performance of your pipeline.

It's important that you use this module as an API instead of direct calls.
The reason is that Cuda might not be installed, and if you make direct call you
will get some nasty errors.

This module detects if cuda is installed correctly, and if it is it will call
that for you.
  """

# Python standard library
from typing import List, Tuple

# Third party packages
import numpy as np

# Imports
from dicomnode.math.types import MirrorDirection, CudaErrorEnum, CudaException


# Module Imports
from . import types

# Cuda code
try:
  from . import _cuda # type: ignore
  CUDA = True
except ImportError:
  CUDA = False

from . import affine
from . import image


def mirror_inplace_gpu(arr: image.numpy_image, direction: MirrorDirection):
  """This mirrors the data inplace with a direction.

  Note that this is slower than mirror because it just provides a view of the
  data, rather than doing any actual work.


  Args:
      arr (image.image_type): _description_
      direction (MirrorDirection): _description_

  Raises:
      CudaException: _description_
  """
  # Cuda functions are inplace
  if direction == MirrorDirection.X:
    func = _cuda.mirror_x
  elif direction == MirrorDirection.Y:
    func = _cuda.mirror_y
  elif direction == MirrorDirection.Z:
    func = _cuda.mirror_z
  elif direction == MirrorDirection.XY:
    func = _cuda.mirror_xy
  elif direction == MirrorDirection.XZ:
    func = _cuda.mirror_xz
  elif direction == MirrorDirection.YZ:
    func = _cuda.mirror_yz
  else:
    func = _cuda.mirror_xyz

  error = CudaErrorEnum(func(arr))

  if error != CudaErrorEnum.cudaSuccess:
    raise CudaException(error)


def mirror(arr: image.numpy_image, direction: MirrorDirection) -> image.numpy_image:
  """Provides a view of the data mirrored with respect to the input

  Args:
      arr (image.image_type): This is the image data that needs to be mirrored
      direction (MirrorDirection): This is the direction

  Raises:
      ValueError: Raised if the input array is not an image

  Returns:
      _type_: _description_
  """
  if len(arr.shape) != 3:
    raise ValueError("Mirror is only supported for 3 dimensional volumes")
  if direction == MirrorDirection.X:
    return np.flip(arr, 2)
  if direction == MirrorDirection.Y:
    return np.flip(arr, 1)
  if direction == MirrorDirection.Z:
    return np.flip(arr, 0)
  if direction == MirrorDirection.XY:
    return np.flip(arr, (2,1))
  if direction == MirrorDirection.XZ:
    return np.flip(arr, (2,0))
  if direction == MirrorDirection.YZ:
    return np.flip(arr, (0,1))
  else:
    return np.flip(arr, (0,1,2))

<<<<<<< HEAD
def _bounding_box_cpu(array: np.ndarray):
=======
def _bounding_box_cpu(array):
>>>>>>> 8d896f96
  bounding_box_list = [
    [shape_dim - 1, 0] for shape_dim in array.shape
  ]

  for flat_index, value in enumerate(array.flat):
    if value:
      dim_iter = 1
      for shape_index, dim in enumerate(reversed(array.shape)):
        dim_index = (flat_index % (dim * dim_iter)) // dim_iter
        dim_iter *= dim
        current_min = bounding_box_list[shape_index][0]
        current_max = bounding_box_list[shape_index][1]
        bounding_box_list[shape_index][0] = min(current_min, dim_index)
        bounding_box_list[shape_index][1] = max(current_max, dim_index)
  return bounding_box_list

<<<<<<< HEAD
def bounding_box(array: np.ndarray) -> np.ndarray:
  if CUDA and len(array.shape) == 3:
    x_min, x_max, y_min, y_max, z_min, z_max = _cuda.bounding_box(array)
    return np.array([
      min(x_min, array.shape[0]),
      x_max,
      min(y_min, array.shape[1]),
      y_max,
      min(z_min, array.shape[2]),
      z_max
    ])
  else:
    return np.array(_bounding_box_cpu(array))



=======
def _bounding_box_gpu(array):
  x_min, x_max, y_min, y_max, z_min, z_max = _cuda.bounding_box(array)
  return (x_min, x_max), (y_min, y_max), (z_min, z_max)

def bounding_box(array):
  if CUDA:
    return _bounding_box_gpu(array)
  else:
    return _bounding_box_cpu(array)
>>>>>>> 8d896f96

def __all__():
  return [
    affine,
    CUDA,
    image,
    mirror,
    types,
    bounding_box,
  ]<|MERGE_RESOLUTION|>--- conflicted
+++ resolved
@@ -99,11 +99,7 @@
   else:
     return np.flip(arr, (0,1,2))
 
-<<<<<<< HEAD
-def _bounding_box_cpu(array: np.ndarray):
-=======
 def _bounding_box_cpu(array):
->>>>>>> 8d896f96
   bounding_box_list = [
     [shape_dim - 1, 0] for shape_dim in array.shape
   ]
@@ -120,24 +116,6 @@
         bounding_box_list[shape_index][1] = max(current_max, dim_index)
   return bounding_box_list
 
-<<<<<<< HEAD
-def bounding_box(array: np.ndarray) -> np.ndarray:
-  if CUDA and len(array.shape) == 3:
-    x_min, x_max, y_min, y_max, z_min, z_max = _cuda.bounding_box(array)
-    return np.array([
-      min(x_min, array.shape[0]),
-      x_max,
-      min(y_min, array.shape[1]),
-      y_max,
-      min(z_min, array.shape[2]),
-      z_max
-    ])
-  else:
-    return np.array(_bounding_box_cpu(array))
-
-
-
-=======
 def _bounding_box_gpu(array):
   x_min, x_max, y_min, y_max, z_min, z_max = _cuda.bounding_box(array)
   return (x_min, x_max), (y_min, y_max), (z_min, z_max)
@@ -147,7 +125,6 @@
     return _bounding_box_gpu(array)
   else:
     return _bounding_box_cpu(array)
->>>>>>> 8d896f96
 
 def __all__():
   return [
