"""This is a script part of the omnitool for displaying a dicomfile"""

__author__ = "Chirstoffer Vilstrup Jensen"

from argparse import _SubParsersAction, Namespace

from pprint import pprint
from pathlib import Path
from dicomnode.lib.utils import str2bool
from dicomnode.lib.io import load_dicom, load_private_tags_from_args


<<<<<<< HEAD
def get_parser(subparser: _SubParsersAction):
=======
def get_parser(subparser : _SubParsersAction):
  """Function to generate the arguments to the tool

  Args:
    subparser (_SubParsersAction): This is the parser that arguments should
                                   be added to.
  """
>>>>>>> acc52477
  _, _, tool_name = __name__.split(".")
  module_parser = subparser.add_parser(tool_name,
                                       help="Displays a dicom file")
  module_parser.add_argument('dicomfile',
                             type=Path,
                             nargs='*',
                             help="Path to dicom file to be shown")
  module_parser.add_argument('--privatetags',
                             type=Path,
                             help="Path to .dlc file with private tags")
  module_parser.add_argument('--strictParsing',
                             type=str2bool,
                             nargs='?',
                             const=False,
                             default=False,
                             help="Stop if a private tag is not parsed correctly")

def entry_func(args : Namespace):
  """This is the function that should does the work of the tool.

  Args:
      args (Namespace): The user arguments

  """
  private_tags = load_private_tags_from_args(args)
  for dicomfile in args.dicomfile:
    pprint(load_dicom(dicomfile, private_tags=private_tags))<|MERGE_RESOLUTION|>--- conflicted
+++ resolved
@@ -10,17 +10,13 @@
 from dicomnode.lib.io import load_dicom, load_private_tags_from_args
 
 
-<<<<<<< HEAD
 def get_parser(subparser: _SubParsersAction):
-=======
-def get_parser(subparser : _SubParsersAction):
   """Function to generate the arguments to the tool
 
   Args:
     subparser (_SubParsersAction): This is the parser that arguments should
                                    be added to.
   """
->>>>>>> acc52477
   _, _, tool_name = __name__.split(".")
   module_parser = subparser.add_parser(tool_name,
                                        help="Displays a dicom file")
